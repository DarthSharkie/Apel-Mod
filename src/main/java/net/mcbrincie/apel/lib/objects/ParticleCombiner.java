package net.mcbrincie.apel.lib.objects;

import net.mcbrincie.apel.lib.util.interceptor.DrawInterceptor;
import net.mcbrincie.apel.lib.util.interceptor.InterceptData;
import net.mcbrincie.apel.lib.util.interceptor.InterceptedResult;
import net.minecraft.particle.ParticleEffect;
import net.minecraft.particle.ParticleTypes;
import net.minecraft.server.world.ServerWorld;
import org.joml.Vector3f;
import oshi.util.tuples.Pair;

import java.util.ArrayList;
import java.util.Arrays;
import java.util.List;
import java.util.Optional;


/** A utility particle object class that groups all particle objects as
 * one object instead of multiple. Particle combiners can also group themselves
 * which can produce an object hierarchy. There many good things about using
 * a particle combiner in most cases, examples include but are not limited to
 * <br><br>
 * <center><h2>Advantages</h2></center>
 * <br>
 *
 * <b>Fewer Memory Overhead(s) & Smaller Memory Footprint</b><br>
 * Since objects are grouped together. This means that there will be fewer particle animators created
 * as well as the object being handled as 1 particle object instance instead of being multiple. Which
 * means that memory is dramatically reduced down for complex scenes(if you had 10 path animators for 10
 * objects, in which the path animators do 1 million rendering step. The entire bandwidth is cut down
 * from 10 million -> 1 million steps allocated to the scheduler for the processing).<br><br>
 *
 * <b>Easier Management On Multiple Complex Objects</b><br>
 * The main premise of the particle combiner is to combine particle objects as 1. Which can simplify
 * repetitive logic and instead of passing the objects into separate path animators(that contain the
 * almost same params and are the same type). Now you can pass it in only 1 path animator, there are
 * common methods for managing the object instances which further simplify the repetitive process.<br><br>
 *
 * <b>Dynamic Object Allocation At Runtime</b><br>
 * Without the particle combiner, it is difficult to create objects at runtime and create a new path animator
 * that inherits almost all the same attributes as all the other animators for the other objects & programmatically
 * changing the params is very tedious. This doesn't have to be the case, because you can allocate a new particle
 * object to the particle combiner and from there APEL would take care the rest.<br><br>
 *
 * <b>Controlling Objects Before Being Drawn</b><br>
 * Developers may use {@link #setBeforeChildDrawIntercept(DrawInterceptor)} to control the object itself before other
 * interceptors from that object apply.  They may also choose whether to draw the object or not by modifying
 * {@code CAN_DRAW_OBJECT}, which this logic is not possible without changing the particle object's class.br><br>
 *
 * <b>Hierarchical Grouping</b><br>
 * Particle combiners can also combine themselves which can allow for the creation of tree-like particle hierarchies,
 * without the need of making your own particle object class and configuring the params to work that way. All
 * this logic you would have to go and implement is handled for you. You can also use recursive
 * methods to scale down the tree and modify the values<br><br>
 *
 * @param <T> The type of the object, can also be set to <?> to accept all particle objects
 */
@SuppressWarnings({"unused", "UnusedReturnValue"})
public class ParticleCombiner<T extends ParticleObject> extends ParticleObject {
    protected List<T> objects = new ArrayList<>();
    protected int amount = -1;
    protected List<Vector3f> offset = new ArrayList<>();

    public DrawInterceptor<ParticleCombiner<T>, AfterChildDrawData> afterChildDrawIntercept = DrawInterceptor.identity();
    public DrawInterceptor<ParticleCombiner<T>, BeforeChildDrawData> beforeChildDrawIntercept = DrawInterceptor.identity();

    @Deprecated public final DrawInterceptor<?, ?> afterCalcsIntercept = null;
    @Deprecated public final DrawInterceptor<?, ?> beforeCalcsIntercept = null;

    /** There is no data being transmitted */
    public enum AfterChildDrawData {}

    /** This data is used after calculations(it contains the modified 4 vertices) */
    public enum BeforeChildDrawData {
        OBJECT_IN_USE, CAN_DRAW_OBJECT
    }

    /** The constructor for the particle combiner. Which is a utility class that
     * helps in grouping particle objects together as 1 single particle object.
     * Which of course has many benefits such as being able to directly modify
     * the objects themselves without needing to set one after the other to a
     * specific value. There is a simpler constructor for no rotation
     * <br><br>
     * <b>Note:</b> it uses the {@code setRotation} which sets all the
     * particle object's rotation values to the provided rotation value
     *
     * @param rotation The rotation to apply
     * @param objects The objects to group together
     *
     * @see ParticleCombiner#ParticleCombiner(ParticleObject[])
     */
    @SafeVarargs
    public ParticleCombiner(Vector3f rotation, T... objects) {
        super(ParticleTypes.SCRAPE); // We do not care about the particle
        if (objects.length == 0) {
            throw new IllegalArgumentException("At least one object has to be supplied");
        }
        this.particleEffect = null;
        this.setObjects(objects);
        this.setRotation(rotation);
    }

    /** The constructor for the particle combiner. Which is a utility class that
     * helps in grouping particle objects together as 1 single particle object.
     * Which of course has many benefits such as being able to directly modify
     * the objects themselves without needing to set one after the other to a
     * specific value. There is a simpler constructor for no rotation
     * <br><br>
     * <b>Note:</b> it uses the {@code setRotation} which sets all the
     * particle object's rotation values to the provided rotation value
     *
     * @param objects The objects to group together
     *
     * @see ParticleCombiner#ParticleCombiner(ParticleObject[])
     */
    public ParticleCombiner(List<T> objects) {
        super(ParticleTypes.SCRAPE); // We do not care about the particle
        this.particleEffect = null;
        this.setObjects(objects);
        this.setRotation(rotation);
    }

    /** The constructor for the particle combiner. Which is a utility class that
     * helps in grouping particle objects together as 1 single particle object.
     * Which of course has many benefits such as being able to directly modify
     * the objects themselves without needing to set one after the other to a
     * specific value. There is a more complex constructor for rotation
     *
     * @param objects The objects to group together
     *
     * @see ParticleCombiner#ParticleCombiner(Vector3f, ParticleObject[])
    */
    @SafeVarargs
    public ParticleCombiner(T... objects) {
        super(ParticleTypes.SCRAPE); // We do not care about the particle
        this.particleEffect = null;
        this.setObjects(objects);
    }

    public ParticleCombiner() {
        super(ParticleTypes.SCRAPE); // We do not care about the particle
        this.particleEffect = null;
    }

    /** The copy constructor for the particle combiner. Which
     * copies all the objects and the interceptors into a brand-new
     * instance of the particle combiner
     *
     * @param combiner The particle combiner to copy from
     */
    public ParticleCombiner(ParticleCombiner<T> combiner) {
        super(combiner);
        this.objects = combiner.objects;
        this.amount = combiner.amount;
        this.offset = combiner.offset;
        this.afterChildDrawIntercept = combiner.afterChildDrawIntercept;
        this.beforeChildDrawIntercept = combiner.beforeChildDrawIntercept;
    }

    /** Sets the rotation for all the particle objects. There is
     * another method that allows for offsetting the rotation per particle
     * object, it is the same as using this one with the offset params
     *
     * @param rotation The new rotation(IN RADIANS)
     * @return The previous rotation used
     *
     * @see ParticleCombiner#setRotation(Vector3f, float, float, float)
     * @see ParticleCombiner#setRotation(Vector3f, Vector3f)
    */
    @Override
    public Vector3f setRotation(Vector3f rotation) {
        Vector3f prevRotation = this.rotation;
        this.rotation = rotation;
        for (T object : this.objects) {
            object.setRotation(this.rotation);
        }
        return prevRotation;
    }

    /** Sets the rotation for all the particle objects, there
     * is an offset of XYZ per object. There is also a simplified
     * method that doesn't use offsets
     *
     * @param rotation The new rotation(IN RADIANS)
     * @param offsetX the offset x
     * @param offsetY the offset y
     * @param offsetZ the offset z
     * @return The previous rotation
     *
     * @see ParticleCombiner#setRotation(Vector3f)
     */
    public Vector3f setRotation(Vector3f rotation, float offsetX, float offsetY, float offsetZ) {
        if (offsetX == 0 && offsetY == 0 && offsetZ == 0) {
            throw new IllegalArgumentException("offset rotation must not equal (0, 0, 0)");
        }
        Vector3f prevRotation = this.rotation;
        this.rotation = rotation;
        int i = 0;
        for (T object : this.objects) {
            object.setRotation(this.rotation.add(offsetX * i, offsetY * i, offsetZ * i));
            i++;
        }
        return prevRotation;
    }

    /** Sets the rotation for all the particle objects, there
     * is an offset of XYZ per object. There is also a simplified
     * method that doesn't use offsets
     *
     * @param rotation The new rotation(IN RADIANS)
     * @param offset the offset x
     * @return The previous rotation
     *
     * @see ParticleCombiner#setRotation(Vector3f)
     */
    public Vector3f setRotation(Vector3f rotation, Vector3f offset) {
        if (offset.equals(new Vector3f())) {
            throw new IllegalArgumentException("offset rotation must not equal (0, 0, 0)");
        }
        Vector3f prevRotation = super.setRotation(rotation);
        int i = 0;
        for (T object : this.objects) {
            object.setRotation(this.rotation.add(offset.x * i, offset.y * i, offset.z * i));
            i++;
        }
        return prevRotation;
    }

    /** Sets the rotation for all the particle objects(this includes objects
     * that are way below the hierarchy). There is another method that allows
     * for offsetting the rotation per particle object, it is the same
     * as using this one with the offset params
     *
     * @param rotation The new rotation(IN RADIANS)
     *
     * @see ParticleCombiner#setRotation(Vector3f, float, float, float)
     * @see ParticleCombiner#setRotation(Vector3f, Vector3f)
     */
    public void setRotationRecursively(Vector3f rotation) {
        for (T object : this.objects) {
            if (object instanceof ParticleCombiner<?> combiner) {
                combiner.setRotationRecursively(rotation);
            }
            object.setRotation(rotation);
        }
    }

    /** Sets the rotation for all the particle objects(including the objects that are
     * below the hierarchy), there is an offset of XYZ per object. There is as well a
     * simplified method that doesn't use offsets
     *
     * @param rotation The new rotation(IN RADIANS)
     * @param offset the offset rotation
     *
     * @see ParticleCombiner#setRotationRecursively(Vector3f)
     */
    public void setRotationRecursively(Vector3f rotation, Vector3f offset) {
        if (offset.equals(new Vector3f())) {
            throw new IllegalArgumentException("offset rotation must not equal (0, 0, 0)");
        }
        int i = 0;
        for (T object : this.objects) {
            if (object instanceof ParticleCombiner<?> combiner) {
                combiner.setRotationRecursively(
                        rotation.add(offset.x * i, offset.y * i, offset.z * i), offset
                );
            }
            object.setRotation(rotation.add(offset.x * i, offset.y * i, offset.z * i));
            i++;
        }
    }

    /** Gets the offsets per object and returns a list
     *
     * @return The list of offsets per object
     */
    public List<Vector3f> getOffsets() {
        return this.offset;
    }

    /** Sets the offset position per object. The offset positions have to be the same
     * amount as the objects. New objects added will have their offset to (0,0,0). There
     * is a helper method to allow to set for all objects the same offset
     *
     *
     * @param offset The offsets for each object(corresponding on each index)
     * @return The previous offsets
     */
    public Vector3f[] setOffsetPosition(Vector3f... offset) {
        List<Vector3f> prevOffset = this.offset;
        this.offset = Arrays.stream(offset).toList();
        return prevOffset.toArray(Vector3f[]::new);
    }

    /** Sets the offset position to all objects. The offset applies to all objects and overwrites
     * the values. New objects added will have their offset to (0,0,0). There is a
     * helper method to allows to set different offsets to different objects
     *
     *
     * @param offset The offsets for all the objects
     * @return The previous offsets
     */
    public Vector3f[] setOffsetPosition(Vector3f offset) {
        List<Vector3f> prevOffset = this.offset;
        Vector3f[] newList = new Vector3f[this.objects.size()];
        Arrays.fill(newList, this.offset);
        this.offset = Arrays.stream(newList).toList();
        return prevOffset.toArray(Vector3f[]::new);
    }

    /** Sets the offset position for the individual object. By supplying an index and the
     * new offset for that object
     *
     *
     * @param offset The offsets for the indexed object
     * @return The previous offset
     */
    public Vector3f setOffsetPosition(int index, Vector3f offset) {
        Vector3f prevOffset = this.offset.get(index);
        this.offset.set(index, offset);
        return prevOffset;
    }

    /** Sets the offset position for the individual object. By supplying the object and the
     * new offset for that object. If the object is not found it will return null
     *
     *
     * @param offset The offsets for the individual object
     * @return The previous offset
     */
    public Vector3f setOffsetPosition(T object, Vector3f offset) {
        int index = this.objects.indexOf(object);
        if (index == -1) return null;
        Vector3f prevOffset = this.offset.get(index);
        this.offset.set(index, offset);
        return prevOffset;
    }

    /** Sets the particle to use to a new value and returns the previous particle that was used.
     * This applies to all the object. The value can also be null meaning that there are different
     * particle effects at play in the object
     *
     * @param particle The new particle
     * @return The previous particle
    */
    @Override
    public ParticleEffect setParticleEffect(ParticleEffect particle) {
        ParticleEffect prevParticle = super.setParticleEffect(particle);
        for (T object : this.objects) {
            object.setParticleEffect(particle);
        }
        return prevParticle;
    }

    /** Sets the particle to use to a new value and returns the previous particle that was used.
     * This applies to all the object(including objects that are way below the hierarchy). The value
     * can also be null meaning that there are different particle effects at play in the object
     * <br><br>
     *
     * @param particle The new particle
     * @return The previous particle
     */
    public ParticleEffect setParticleEffectRecursively(ParticleEffect particle) {
        ParticleEffect prevParticle = super.setParticleEffect(particle);
        for (T object : this.objects) {
            if (object instanceof ParticleCombiner<?> combiner) {
                combiner.setParticleEffectRecursively(particle);
            }
            object.setParticleEffect(particle);
        }
        return prevParticle;
    }

    /** Sets the particle to use to a new value and returns the previous particle that was used.
     * This applies to all the object(including objects that are way below the hierarchy). The value
     * can also be null meaning that there are different particle effects at play in the object.
     * However unlike the {@code setParticleEffectRecursively(ParticleEffect)} which is a list of
     * the particles to use per depth level<br><br>
     *
     * <b>Note:</b> If there is no more particles to supply in the current depth level the system is,
     * it will resort in not going below. Keep that in mind
     *
     * @param particle The particles per level
     *
     * @see ParticleCombiner#setParticleEffectRecursively(ParticleEffect)
     */
    public void setParticleEffectRecursively(ParticleEffect[] particle) {
        this.particleEffect = null;
        this.particleEffectRecursiveLogic(particle, 0);
    }

    private void particleEffectRecursiveLogic(ParticleEffect[] particle, int depth) {
        for (T object : this.objects) {
            if (depth >= particle.length) break;
            if (object instanceof ParticleCombiner<?> combiner) {
                object.particleEffect = null;
                combiner.particleEffectRecursiveLogic(particle, depth + 1);
            }
            object.setParticleEffect(particle[depth]);
        }
    }

    /** Sets the amount to use to a new value and returns the previous amount that was used.
     * This applies to all the object. The value can also be -1 meaning that there are different
     * particle effects at play in the object. There is a method that allows for offsets per
     * particle objects
     *
     * @param amount The new particle
     *
     * @return The previous particle
     *
     * @see ParticleCombiner#setAmount(int, int)
    */
    @Override
    public int setAmount(int amount) {
        int prevAmount = super.setAmount(amount);
        for (T object : this.objects) {
            object.setAmount(amount);
        }
        return prevAmount;
    }

    /** Sets the amount to use to a new value and returns the previous amount that was used.
     * This applies to all the object. The value can also be -1 meaning that there are different
     * particle effects at play in the object. The offset param changes the amount per object by
     * a specified amount. There is also a simplified version that doesn't use offsets
     *
     * @param amount The new particle
     * @param offset The offset of the amount(can be positive or negative)
     * @return The previous particle
     *
     * @see ParticleCombiner#setAmount(int)
     */
    public int setAmount(int amount, int offset) {
        if (offset == 0) {
            throw new IllegalArgumentException("offset must not equal to 0");
        }
        int prevAmount = super.setAmount(amount);
        int i = 0;
        for (T object : this.objects) {
            object.setAmount(amount + (offset * i));
            i++;
        }
        return prevAmount;
    }

    /** Sets the amount to use to a new value and returns the previous amount that was used.
     * This applies to all the object(including objects that are way below the hierarchy). The returned
     * value can also be -1 meaning that there are different particle effects at play in the object.
     * The offset param changes the amount per object by a specified amount. There is also a simplified version
     * that doesn't recursively scale down the tree & another that allows specifying the recursion offset<br><br>
     *
     * <b>Note:</b> when the program encounters another combiner. It calls the same method but
     * the amount is added with the iterated offset and the offset remains unchanged
     *
     * @param amount The new particle
     * @param offset The offset of the amount(can be positive or negative)
     *
     * @see ParticleCombiner#setAmount(int)
     * @see ParticleCombiner#setAmount(int, int)
     */
    public void setAmountRecursively(int amount, int offset) {
        if (offset == 0) {
            throw new IllegalArgumentException("offset must not equal to 0");
        }
        int i = -1;
        for (T object : this.objects) {
            i++;
            if (object instanceof ParticleCombiner<?> combiner) {
                combiner.setAmountRecursively(amount + (offset * i), offset);
            }
            object.setAmount(amount + (offset * i));
        }
        this.amount = -1;
    }

    /** Sets the amount to use to a new value and returns the previous amount that was used.
     * This applies to all the object(including objects that are way below the hierarchy). The returned
     * value can also be -1 meaning that there are different particle effects at play in the object.
     * The offset param changes the amount per object by a specified amount. There is also a simplified version
     * that doesn't recursively scale down the tree & another that doesn't accept the recursion offset<br><br>
     *
     * <b>Note:</b> when the program encounters another combiner. It calls the same method but
     * the amount is added with the recursive offset and the recursive offset remains unchanged
     *
     * @param amount The new particle
     * @param offset The offset of the amount(can be positive or negative)
     * @param recursiveOffset The offset of the amount once the program encounters another combiner
     *
     * @see ParticleCombiner#setAmountRecursively(int, int)
     * @see ParticleCombiner#setAmount(int, int)
     */
    public void setAmountRecursively(int amount, int offset, int recursiveOffset) {
        if (offset == 0) {
            throw new IllegalArgumentException("Normal Offset must not equal to 0");
        }
        if (recursiveOffset == 0) {
            throw new IllegalArgumentException("Recursive offset must not equal to 0");
        }
        int i = -1;
        for (T object : this.objects) {
            i++;
            if (object instanceof ParticleCombiner<?> combiner) {
                combiner.setAmountRecursively(amount + (recursiveOffset * i), recursiveOffset);
            }
            object.setAmount(amount + (offset * i));
        }
        this.amount = -1;
    }

    /** Gets the list of particle objects and returns them
     *
     * @return The list of particle objects
     */
    public List<T> getObjects() {
        return this.objects;
    }

    /** Gets the particle objects at that index & returns it
     *
     * @param index the index of the particle object
     * @return The list of particle objects
     */
    public T getObject(int index) {return objects.get(index);}

    /** Sets the amount of particle objects to use and returns the previous objects that were used.
     *
     * @param objects The particle objects list
     * @return The previous particle objects list
    */
    @SafeVarargs
    public final List<T> setObjects(T... objects) {
        if (objects.length <= 1) {
            throw new IllegalArgumentException("There has to be needs than 1 object supplied");
        }
        System.out.println(Arrays.toString(objects));
        List<T> prevObjects = this.objects;
        this.objects = Arrays.asList(objects);
        Vector3f[] offsets = new Vector3f[objects.length];
        Arrays.fill(offsets, new Vector3f());
        this.offset = Arrays.stream(offsets).toList();
        int prevAmount = objects[0].amount;
        ParticleEffect prevEffect = objects[0].particleEffect;
        for (T object : this.objects) {
            if (this.amount == -1 && this.particleEffect == null) break;
            this.amount = (object.amount != this.amount) ? -1 : this.amount;
            this.particleEffect = (object.particleEffect != this.particleEffect) ? null : this.particleEffect;
        }
        return prevObjects;
    }

    /** Sets the amount of particle objects to use and returns the previous objects that were used.
     *
     * @param objects The particle objects list
     * @return The previous particle objects list
     */
    public final List<T> setObjects(List<T> objects) {
        if (objects.size() <= 1) {
            throw new IllegalArgumentException("There has to be needs than 1 object supplied");
        }
        System.out.println(objects);
        List<T> prevObjects = this.objects;
        this.objects = objects;
        Vector3f[] offsets = new Vector3f[objects.size()];
        Arrays.fill(offsets, new Vector3f());
        this.offset = Arrays.stream(offsets).toList();
        int prevAmount = objects.getFirst().amount;
        ParticleEffect prevEffect = objects.getFirst().particleEffect;
        for (T object : this.objects) {
            if (this.amount == -1 && this.particleEffect == null) break;
            this.amount = (object.amount != this.amount) ? -1 : this.amount;
            this.particleEffect = (object.particleEffect != this.particleEffect) ? null : this.particleEffect;
        }
        return prevObjects;
    }

    /** Sets the individual object at that index to a different object
     *
     * @param index The index of the particle object to replace at
     * @param newObject The new particle object
     * @return The previous particle object
     */
    public T setObject(int index, T newObject) {
        T prevObject = this.objects.get(index);
        this.objects.set(index, newObject);
        if (this.particleEffect != newObject.particleEffect) {
            this.particleEffect = null;
        }
        if (this.amount != newObject.amount) {
            this.amount = -1;
        }
        return prevObject;
    }

    /** Adds all the objects at the back of the list. All the objects
     * will have an offset of (0,0,0).
     *
     * @param objects The objects to add
     */
    @SafeVarargs
    public final void appendObjects(T... objects) {
        List<T> objectList = Arrays.stream(objects).toList();
        this.objects.addAll(objectList);
        Vector3f[] offsets = new Vector3f[objects.length];
        Arrays.fill(offsets, new Vector3f());
        for (T object : this.objects) {
            if (object.amount != this.amount) this.amount = -1;
            if (object.particleEffect != this.particleEffect) this.particleEffect = null;
        }
        this.offset.addAll(Arrays.stream(offsets).toList());
    }

    /** Appends a new particle object to the combiner. This is at the back
     *  of the list. Meaning that this object is the last one in the list.
     *  The offset position is (0,0,0) when appending, although you can use
     *  the same method but just supplying the offset
     *
     * @param object The object to add to the list
     *
     * @see ParticleCombiner#appendObject(ParticleObject, Vector3f)
     */
    public void appendObject(T object) {
        if (object.amount != this.amount) this.amount = -1;
        if (object.particleEffect != this.particleEffect) this.particleEffect = null;
        this.objects.add(object);
        this.offset.add(new Vector3f());
    }

    /** Appends a new particle object to the combiner. This is at the back
     *  of the list. Meaning that this object is the last one in the list.
     *  The offset position is (0,0,0) when appending, although you can use
     *  the same method but just supplying the offset
     *
     * @param object The object to add to the list
     *
     * @see ParticleCombiner#appendObject(ParticleObject)
     */
    public void appendObject(T object, Vector3f offset) {
        if (object.amount != this.amount) this.amount = -1;
        if (object.particleEffect != this.particleEffect) this.particleEffect = null;
        this.objects.add(object);
        this.offset.add(offset);
    }

    /** Removes an object from the combiner including its offset. Returns
     * the object that was removed as well as the offset position
     *
     * @param index The index to remove at
     * @return The pair of the object & offset
     */
    public Pair<T, Vector3f> removeObject(int index) {
        return new Pair<>(this.objects.remove(index), this.offset.remove(index));
    }

    /** Removes an object from the combiner including its offset. Returns
     * the object that was removed as well as the offset position
     *
     * @param object The index to remove at
     * @return The pair of the object & offset
     */
    public Pair<T, Vector3f> removeObject(T object) {
        int index = this.objects.indexOf(object);
        return new Pair<>(this.objects.remove(index), this.offset.remove(index));
    }

<<<<<<< HEAD
=======
    /** Sets the particle to use to a new value and returns the previous particle that was used.
     * This applies to all the object(including objects that are way below the hierarchy). The value
     * can also be null meaning that there are different particle effects at play in the object
     * <br><br>
     *
     * @param particle The new particle
     * @return The previous particle
     */
    public ParticleEffect setParticleEffectRecursively(ParticleEffect particle) {
        ParticleEffect prevParticle = super.setParticleEffect(particle);
        for (T object : this.objects) {
            if (object instanceof ParticleCombiner<?> combiner) {
                combiner.setParticleEffectRecursively(particle);
            }
            object.setParticleEffect(particle);
        }
        return prevParticle;
    }

    /** Sets the particle to use to a new value and returns the previous particle that was used.
     * This applies to all the object(including objects that are way below the hierarchy). The value
     * can also be null meaning that there are different particle effects at play in the object.
     * However unlike the {@code setParticleEffectRecursively(ParticleEffect)} which is a list of
     * the particles to use per depth level<br><br>
     *
     * <b>Note:</b> If there is no more particles to supply in the current depth level the system is,
     * it will resort in not going below. Keep that in mind
     *
     * @param particle The particles per level
     *
     * @see ParticleCombiner#setParticleEffectRecursively(ParticleEffect)
     */
    public void setParticleEffectRecursively(ParticleEffect[] particle) {
        this.particleEffect = null;
        this.particleEffectRecursiveLogic(particle, 0);
    }

    private void particleEffectRecursiveLogic(ParticleEffect[] particle, int depth) {
        for (T object : this.objects) {
            if (depth >= particle.length) break;
            if (object instanceof ParticleCombiner<?> combiner) {
                object.particleEffect = null;
                combiner.particleEffectRecursiveLogic(particle, depth + 1);
            }
            object.setParticleEffect(particle[depth]);
        }
    }

    /** Sets the amount to use to a new value and returns the previous amount that was used.
     * This applies to all the object(including objects that are way below the hierarchy). The returned
     * value can also be -1 meaning that there are different particle effects at play in the object.
     * The offset param changes the amount per object by a specified amount. There is also a simplified version
     * that doesn't recursively scale down the tree & another that allows specifying the recursion offset<br><br>
     *
     * <b>Note:</b> when the program encounters another combiner. It calls the same method but
     * the amount is added with the iterated offset and the offset remains unchanged
     *
     * @param amount The new particle
     * @param offset The offset of the amount(can be positive or negative)
     *
     * @see ParticleCombiner#setAmount(int)
     * @see ParticleCombiner#setAmount(int, int)
     */
    public void setAmountRecursively(int amount, int offset) {
        if (offset == 0) {
            throw new IllegalArgumentException("offset must not equal to 0");
        }
        int i = -1;
        for (T object : this.objects) {
            i++;
            if (object instanceof ParticleCombiner<?> combiner) {
                combiner.setAmountRecursively(amount + (offset * i), offset);
            }
            object.setAmount(amount + (offset * i));
        }
        this.amount = -1;
    }

    /** Sets the amount to use to a new value and returns the previous amount that was used.
     * This applies to all the object(including objects that are way below the hierarchy). The returned
     * value can also be -1 meaning that there are different particle effects at play in the object.
     * The offset param changes the amount per object by a specified amount. There is also a simplified version
     * that doesn't recursively scale down the tree & another that doesn't accept the recursion offset<br><br>
     *
     * <b>Note:</b> when the program encounters another combiner. It calls the same method but
     * the amount is added with the recursive offset and the recursive offset remains unchanged
     *
     * @param amount The new particle
     * @param offset The offset of the amount(can be positive or negative)
     * @param recursiveOffset The offset of the amount once the program encounters another combiner
     *
     * @see ParticleCombiner#setAmountRecursively(int, int)
     * @see ParticleCombiner#setAmount(int, int)
     */
    public void setAmountRecursively(int amount, int offset, int recursiveOffset) {
        if (offset == 0) {
            throw new IllegalArgumentException("Normal Offset must not equal to 0");
        }
        if (recursiveOffset == 0) {
            throw new IllegalArgumentException("Recursive offset must not equal to 0");
        }
        int i = -1;
        for (T object : this.objects) {
            i++;
            if (object instanceof ParticleCombiner<?> combiner) {
                combiner.setAmountRecursively(amount + (recursiveOffset * i), recursiveOffset);
            }
            object.setAmount(amount + (offset * i));
        }
        this.amount = -1;
    }

    /** Gets the list of particle objects and returns them
     *
     * @return The list of particle objects
     */
    public List<T> getObjects() {
        return this.objects;
    }

    /** Gets the particle objects at that index & returns it
     *
     * @param index the index of the particle object
     * @return The list of particle objects
     */
    public T getObject(int index) {
        return objects.get(index);
    }

>>>>>>> 591dcb22
    @Override
    public void draw(ServerWorld world, int step, Vector3f pos) {
        int index = -1;
        for (T object : this.objects) {
            index++;
            InterceptedResult<ParticleCombiner<T>, BeforeChildDrawData> modifiedDataBefore =
                    this.doBeforeChildDraw(world, step, object);
            Boolean shouldDraw = (Boolean) modifiedDataBefore.interceptData.getMetadata(BeforeChildDrawData.CAN_DRAW_OBJECT);
            if (shouldDraw == null || shouldDraw == Boolean.FALSE) {
                continue;
            }
            ParticleObject objInUse = (ParticleObject) modifiedDataBefore.interceptData.getMetadata(
                    BeforeChildDrawData.OBJECT_IN_USE
            );
            objInUse.draw(world, step, pos.add(this.offset.get(index)));
            this.doAfterChildDraw(world, step);
        }
    }

    public void setBeforeChildDrawIntercept(DrawInterceptor<ParticleCombiner<T>, BeforeChildDrawData> beforeChildDrawIntercept) {
        this.beforeChildDrawIntercept = Optional.ofNullable(beforeChildDrawIntercept).orElse(DrawInterceptor.identity());
    }

    public void setAfterChildDrawIntercept(DrawInterceptor<ParticleCombiner<T>, AfterChildDrawData> afterChildDrawIntercept) {
        this.afterChildDrawIntercept = Optional.ofNullable(afterChildDrawIntercept).orElse(DrawInterceptor.identity());
    }

    private InterceptedResult<ParticleCombiner<T>, AfterChildDrawData> doAfterChildDraw(ServerWorld world, int step) {
        InterceptData<AfterChildDrawData> interceptData = new InterceptData<>(world, null, step, AfterChildDrawData.class);
        return this.afterChildDrawIntercept.apply(interceptData, this);
    }

    private InterceptedResult<ParticleCombiner<T>, BeforeChildDrawData> doBeforeChildDraw(
            ServerWorld world, int step, T objectInUse
    ) {
        InterceptData<BeforeChildDrawData> interceptData = new InterceptData<>(world, null, step, BeforeChildDrawData.class);
        interceptData.addMetadata(BeforeChildDrawData.OBJECT_IN_USE, objectInUse);
        interceptData.addMetadata(BeforeChildDrawData.CAN_DRAW_OBJECT, true);
        return this.beforeChildDrawIntercept.apply(interceptData, this);
    }
}<|MERGE_RESOLUTION|>--- conflicted
+++ resolved
@@ -521,7 +521,9 @@
      * @param index the index of the particle object
      * @return The list of particle objects
      */
-    public T getObject(int index) {return objects.get(index);}
+    public T getObject(int index) {
+        return objects.get(index);
+    }
 
     /** Sets the amount of particle objects to use and returns the previous objects that were used.
      *
@@ -663,138 +665,6 @@
         return new Pair<>(this.objects.remove(index), this.offset.remove(index));
     }
 
-<<<<<<< HEAD
-=======
-    /** Sets the particle to use to a new value and returns the previous particle that was used.
-     * This applies to all the object(including objects that are way below the hierarchy). The value
-     * can also be null meaning that there are different particle effects at play in the object
-     * <br><br>
-     *
-     * @param particle The new particle
-     * @return The previous particle
-     */
-    public ParticleEffect setParticleEffectRecursively(ParticleEffect particle) {
-        ParticleEffect prevParticle = super.setParticleEffect(particle);
-        for (T object : this.objects) {
-            if (object instanceof ParticleCombiner<?> combiner) {
-                combiner.setParticleEffectRecursively(particle);
-            }
-            object.setParticleEffect(particle);
-        }
-        return prevParticle;
-    }
-
-    /** Sets the particle to use to a new value and returns the previous particle that was used.
-     * This applies to all the object(including objects that are way below the hierarchy). The value
-     * can also be null meaning that there are different particle effects at play in the object.
-     * However unlike the {@code setParticleEffectRecursively(ParticleEffect)} which is a list of
-     * the particles to use per depth level<br><br>
-     *
-     * <b>Note:</b> If there is no more particles to supply in the current depth level the system is,
-     * it will resort in not going below. Keep that in mind
-     *
-     * @param particle The particles per level
-     *
-     * @see ParticleCombiner#setParticleEffectRecursively(ParticleEffect)
-     */
-    public void setParticleEffectRecursively(ParticleEffect[] particle) {
-        this.particleEffect = null;
-        this.particleEffectRecursiveLogic(particle, 0);
-    }
-
-    private void particleEffectRecursiveLogic(ParticleEffect[] particle, int depth) {
-        for (T object : this.objects) {
-            if (depth >= particle.length) break;
-            if (object instanceof ParticleCombiner<?> combiner) {
-                object.particleEffect = null;
-                combiner.particleEffectRecursiveLogic(particle, depth + 1);
-            }
-            object.setParticleEffect(particle[depth]);
-        }
-    }
-
-    /** Sets the amount to use to a new value and returns the previous amount that was used.
-     * This applies to all the object(including objects that are way below the hierarchy). The returned
-     * value can also be -1 meaning that there are different particle effects at play in the object.
-     * The offset param changes the amount per object by a specified amount. There is also a simplified version
-     * that doesn't recursively scale down the tree & another that allows specifying the recursion offset<br><br>
-     *
-     * <b>Note:</b> when the program encounters another combiner. It calls the same method but
-     * the amount is added with the iterated offset and the offset remains unchanged
-     *
-     * @param amount The new particle
-     * @param offset The offset of the amount(can be positive or negative)
-     *
-     * @see ParticleCombiner#setAmount(int)
-     * @see ParticleCombiner#setAmount(int, int)
-     */
-    public void setAmountRecursively(int amount, int offset) {
-        if (offset == 0) {
-            throw new IllegalArgumentException("offset must not equal to 0");
-        }
-        int i = -1;
-        for (T object : this.objects) {
-            i++;
-            if (object instanceof ParticleCombiner<?> combiner) {
-                combiner.setAmountRecursively(amount + (offset * i), offset);
-            }
-            object.setAmount(amount + (offset * i));
-        }
-        this.amount = -1;
-    }
-
-    /** Sets the amount to use to a new value and returns the previous amount that was used.
-     * This applies to all the object(including objects that are way below the hierarchy). The returned
-     * value can also be -1 meaning that there are different particle effects at play in the object.
-     * The offset param changes the amount per object by a specified amount. There is also a simplified version
-     * that doesn't recursively scale down the tree & another that doesn't accept the recursion offset<br><br>
-     *
-     * <b>Note:</b> when the program encounters another combiner. It calls the same method but
-     * the amount is added with the recursive offset and the recursive offset remains unchanged
-     *
-     * @param amount The new particle
-     * @param offset The offset of the amount(can be positive or negative)
-     * @param recursiveOffset The offset of the amount once the program encounters another combiner
-     *
-     * @see ParticleCombiner#setAmountRecursively(int, int)
-     * @see ParticleCombiner#setAmount(int, int)
-     */
-    public void setAmountRecursively(int amount, int offset, int recursiveOffset) {
-        if (offset == 0) {
-            throw new IllegalArgumentException("Normal Offset must not equal to 0");
-        }
-        if (recursiveOffset == 0) {
-            throw new IllegalArgumentException("Recursive offset must not equal to 0");
-        }
-        int i = -1;
-        for (T object : this.objects) {
-            i++;
-            if (object instanceof ParticleCombiner<?> combiner) {
-                combiner.setAmountRecursively(amount + (recursiveOffset * i), recursiveOffset);
-            }
-            object.setAmount(amount + (offset * i));
-        }
-        this.amount = -1;
-    }
-
-    /** Gets the list of particle objects and returns them
-     *
-     * @return The list of particle objects
-     */
-    public List<T> getObjects() {
-        return this.objects;
-    }
-
-    /** Gets the particle objects at that index & returns it
-     *
-     * @param index the index of the particle object
-     * @return The list of particle objects
-     */
-    public T getObject(int index) {
-        return objects.get(index);
-    }
-
->>>>>>> 591dcb22
     @Override
     public void draw(ServerWorld world, int step, Vector3f pos) {
         int index = -1;
